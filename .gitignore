*.py[cod]

# doc builds
docs/_build/*
docs/_build/*/*
docs/_build/*/*/*
docs_build/*

# C extensions
*.so

# Packages
*.egg
*.eggs
*.egg-info
dist
build
eggs
parts
bin
var
sdist
develop-eggs
.installed.cfg
lib
lib64

# Installer logs
pip-log.txt

# Unit test / coverage reports
.coverage
.tox
nosetests.xml

# Translations
*.mo

# Mr Developer
.mr.developer.cfg
.project
.pydevproject

# Pycharm
.idea/*

# doc html folder

temp_dir

run_data
amset.log

examples/*/*.png
examples/*/*transport*
examples/*/*mesh*

test-vasp
docs_build
docs/src/reference/atomate2.*
docs/reference/atomate2.*

.vscode/
<<<<<<< HEAD
env/
.DS_Store
=======

.DS_Store

env/
>>>>>>> 58bbbc0a
<|MERGE_RESOLUTION|>--- conflicted
+++ resolved
@@ -61,12 +61,7 @@
 docs/reference/atomate2.*
 
 .vscode/
-<<<<<<< HEAD
 env/
 .DS_Store
-=======
 
-.DS_Store
-
-env/
->>>>>>> 58bbbc0a
+env/