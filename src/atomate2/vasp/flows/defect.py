"""Flows used in the calculation of defect properties."""

from __future__ import annotations

import logging
from dataclasses import dataclass, field
from typing import Iterable

from jobflow import Flow, Job, Maker, OutputReference, job
from numpy.typing import NDArray
from pymatgen.analysis.defect.generators import DefectGenerator
from pymatgen.core.structure import Structure

from atomate2.vasp.jobs.base import BaseVaspMaker
from atomate2.vasp.jobs.core import RelaxMaker, StaticMaker
from atomate2.vasp.jobs.defect import (
<<<<<<< HEAD
    BulkSuperCellSummary,
    bulk_supercell_calculation,
    calculate_finitediff,
    collect_defect_outputs,
=======
    calculate_finite_diff,
>>>>>>> e666622b
    get_ccd_documents,
    spawn_defects_calcs,
    spawn_energy_curve_calcs,
)
from atomate2.vasp.schemas.defect import CCDDocument
from atomate2.vasp.sets.core import StaticSetGenerator
from atomate2.vasp.sets.defect import AtomicRelaxSetGenerator

logger = logging.getLogger(__name__)

################################################################################
# Default settings                                                            ##
################################################################################

DEFAULT_DISTORTIONS = (-1, -0.15, -0.1, -0.05, 0, 0.05, 0.1, 0.15, 1)
DEFECT_INCAR_SETTINGS = {
    "ISMEAR": 0,
    "SIGMA": 0.05,
    "KSPACING": None,
    "ENCUT": 500,
}
DEFECT_KPOINT_SETTINGS = {"reciprocal_density": 64}

DEFECT_RELAX_GENERATOR: AtomicRelaxSetGenerator = AtomicRelaxSetGenerator(
    use_structure_charge=True,
    user_incar_settings=DEFECT_INCAR_SETTINGS,
    user_kpoints_settings=DEFECT_KPOINT_SETTINGS,
)
DEFECT_STATIC_GENERATOR: StaticSetGenerator = StaticSetGenerator(
    user_incar_settings=DEFECT_INCAR_SETTINGS,
    user_kpoints_settings=DEFECT_KPOINT_SETTINGS,
)


################################################################################
# Formation Energy                                                            ##
################################################################################


@dataclass
class FormationEnergyMaker(Maker):
    """Class to generate VASP input sets for the calculation of the formation energy diagram.

    Parameters
    ----------
    name: str
        The name of the flow created by this maker.
    relax_maker: .BaseVaspMaker or None
        A maker to perform a atomic-position-only relaxation on the defect charge states.
        If None, the defaults will be used.
    """

    name: str = "formation energy"
    relax_maker: BaseVaspMaker = field(
        default_factory=lambda: RelaxMaker(
            input_set_generator=DEFECT_RELAX_GENERATOR,
        )
    )

    def __post_init__(self):
        """Post-initialization."""
        self.relax_maker.input_set_generator.user_incar_settings["LVHAR"] = True

    def make(
        self,
        defect_gen: DefectGenerator,
        bulk_sc_summary: BulkSuperCellSummary | None = None,
        sc_mat: NDArray | None = None,
    ):
        """Make a flow to calculate the formation energy diagram."""
        bulk_job = bulk_supercell_calculation(
            uc_structure=defect_gen.structure,
            relax_maker=self.relax_maker,
            sc_mat=sc_mat,
            bulk_info=bulk_sc_summary,
        )

        sc_mat = bulk_job.output.sc_mat
        spawn_output = spawn_defects_calcs(defect_gen, sc_mat, bulk_job.output)
        collect_job = collect_defect_outputs(spawn_output.output)

        return Flow(
            jobs=[bulk_job, spawn_output, collect_job],
            name=self.name,
            output=collect_job.output,
        )


@dataclass
class ConfigurationCoordinateMaker(Maker):
    """Class to generate VASP input sets for the calculation of the configuration coordinate diagram.

    Parameters
    ----------
    name: str
        The name of the flow created by this maker.
    relax_maker: .BaseVaspMaker or None
        A maker to perform a atomic-position-only relaxation on the defect charge states.
        If None, the defaults will be used.
    static_maker: .BaseVaspMaker or None
        A maker to perform the single-shot static calculation of the distorted structures.
        If None, the defaults will be used.
    distortions: tuple[float, ...]
        The distortions, as a fraction of ΔQ, to use in the calculation of the configuration coordinate diagram.
    """

    name: str = "config. coordinate"
    relax_maker: BaseVaspMaker = field(
        default_factory=lambda: RelaxMaker(
            input_set_generator=DEFECT_RELAX_GENERATOR,
        )
    )
    static_maker: BaseVaspMaker = field(
        default_factory=lambda: StaticMaker(input_set_generator=DEFECT_STATIC_GENERATOR)
    )
    distortions: tuple[float, ...] = DEFAULT_DISTORTIONS

    def make(
        self,
        structure: Structure,
        charge_state1: int,
        charge_state2: int,
    ):
        """
        Make a job for the calculation of the configuration coordinate diagram.

        Parameters
        ----------
        structure
            A structure.
        charge_state1
            The reference charge state of the defect.
        charge_state2
            The excited charge state of the defect

        Returns
        -------
        Flow
            The full workflow for the calculation of the configuration coordinate diagram.
        """
        # Make sure the static makers stores the wavecar
        self.static_maker.input_set_generator.user_incar_settings["LWAVE"] = True
        # use a more descriptive name when possible
        if not isinstance(structure, OutputReference):
            name = f"{self.name}: {structure.formula}"
            if not (
                isinstance(charge_state1, OutputReference)
                or isinstance(charge_state2, OutputReference)
            ):
                name = (
                    f"{self.name}: {structure.formula}({charge_state1}-{charge_state2})"
                )

        # need to wrap this up in a job so that references to undone calculations can be passed in
        charged_structures = get_charged_structures(
            structure, [charge_state1, charge_state2]
        )

        relax1: Job = self.relax_maker.make(structure=charged_structures.output[0])
        relax2: Job = self.relax_maker.make(structure=charged_structures.output[1])
        relax1.append_name(" q1")
        relax2.append_name(" q2")

        dir1 = relax1.output.dir_name
        dir2 = relax2.output.dir_name
        struct1 = relax1.output.structure
        struct2 = relax2.output.structure

        deformations1 = spawn_energy_curve_calcs(
            struct1,
            struct2,
            distortions=self.distortions,
            static_maker=self.static_maker,
            prev_vasp_dir=dir1,
            add_name="q1",
            add_info={"relaxed_uuid": relax1.uuid, "distorted_uuid": relax2.uuid},
        )

        deformations2 = spawn_energy_curve_calcs(
            struct2,
            struct1,
            distortions=self.distortions,
            static_maker=self.static_maker,
            prev_vasp_dir=dir2,
            add_name="q2",
            add_info={"relaxed_uuid": relax2.uuid, "distorted_uuid": relax1.uuid},
        )

        deformations1.append_name(" q1")
        deformations2.append_name(" q2")
        # distortion index with smallest absolute value
        min_abs_index = min(
            range(len(self.distortions)), key=lambda i: abs(self.distortions[i])
        )

        ccd_job = get_ccd_documents(
            deformations1.output, deformations2.output, undistorted_index=min_abs_index
        )

        return Flow(
            jobs=[
                charged_structures,
                relax1,
                relax2,
                deformations1,
                deformations2,
                ccd_job,
            ],
            output=ccd_job.output,
            name=name,
        )


@job
def get_charged_structures(structure: Structure, charges: Iterable):
    """Adding charges to structure.

    This needs to be a job so the results of other jobs can be passed in.

    Parameters
    ----------
    structure
        A structure.
    charges
        A list of charges on the structure

    Returns
    -------
    dict
        A dictionary with the two structures with the charge states added.
    """
    structs_out = [structure.copy() for _ in charges]
    for i, q in enumerate(charges):
        structs_out[i].set_charge(q)
    return structs_out


@dataclass
class NonRadiativeMaker(Maker):
    """Class to generate workflows for the calculation of the non-radiative defect capture.

    Parameters
    ----------
    name: str
        The name of the flow created by this maker.
    ccd_maker: ConfigurationCoordinateMaker
        A maker to perform the calculation of the configuration coordinate diagram.
    """

    ccd_maker: ConfigurationCoordinateMaker
    name: str = "non-radiative"

    def make(
        self,
        structure: Structure,
        charge_state1: int,
        charge_state2: int,
    ):
        """Create the job for Non-Radiative defect capture.

        Make a job for the calculation of the configuration coordinate diagram.
        Also calculate the el-phon matrix elements for 1-D special phonon.

        Parameters
        ----------
        structure
            A structure.
        charge_state1
            The reference charge state of the defect.
        charge_state2
            The excited charge state of the defect
        """
        if not isinstance(structure, OutputReference):
            name = f"{self.name}: {structure.formula}"
            if not (
                isinstance(charge_state1, OutputReference)
                or isinstance(charge_state2, OutputReference)
            ):
                name = (
                    f"{self.name}: {structure.formula}({charge_state1}-{charge_state2})"
                )

        flow = self.ccd_maker.make(
            structure=structure,
            charge_state1=charge_state1,
            charge_state2=charge_state2,
        )
        ccd: CCDDocument = flow.output

        finite_diff_job1 = calculate_finite_diff(
            distorted_calc_dirs=ccd.static_dirs1,
            ref_calc_index=ccd.relaxed_index1,
            run_vasp_kwargs=self.ccd_maker.static_maker.run_vasp_kwargs,
        )
        finite_diff_job2 = calculate_finite_diff(
            distorted_calc_dirs=ccd.static_dirs2,
            ref_calc_index=ccd.relaxed_index2,
            run_vasp_kwargs=self.ccd_maker.static_maker.run_vasp_kwargs,
        )

        finite_diff_job1.name = "finite diff q1"
        finite_diff_job2.name = "finite diff q2"

        output = {
            charge_state1: finite_diff_job1.output,
            charge_state2: finite_diff_job2.output,
        }
        return Flow(
            jobs=[flow, finite_diff_job1, finite_diff_job2], output=output, name=name
        )<|MERGE_RESOLUTION|>--- conflicted
+++ resolved
@@ -14,14 +14,10 @@
 from atomate2.vasp.jobs.base import BaseVaspMaker
 from atomate2.vasp.jobs.core import RelaxMaker, StaticMaker
 from atomate2.vasp.jobs.defect import (
-<<<<<<< HEAD
     BulkSuperCellSummary,
     bulk_supercell_calculation,
-    calculate_finitediff,
+    calculate_finite_diff,
     collect_defect_outputs,
-=======
-    calculate_finite_diff,
->>>>>>> e666622b
     get_ccd_documents,
     spawn_defects_calcs,
     spawn_energy_curve_calcs,
