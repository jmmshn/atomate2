--- conflicted
+++ resolved
@@ -328,11 +328,7 @@
             if self.vdw not in vdw_par:
                 raise KeyError(
                     "Invalid or unsupported van-der-Waals functional. Supported "
-<<<<<<< HEAD
-                    f"functionals are {vdw_par}"
-=======
                     f"functionals are {list(vdw_par)}"
->>>>>>> 98bbc0e0
                 )
             self.config_dict["INCAR"].update(vdw_par[self.vdw])
 
@@ -935,15 +931,9 @@
     has_u = incar_settings.get("LDAU") and sum(incar["LDAUU"]) > 0
 
     if not has_u:
-<<<<<<< HEAD
         ldau_keys = [key for key in incar if key.startswith("LDAU")]
         for key in ldau_keys:
             incar.pop(key, None)
-=======
-        for key in list(incar):
-            if key.startswith("LDAU"):
-                del incar[key]
->>>>>>> 98bbc0e0
 
     # Modify LMAXMIX if you have d or f electrons present. Note that if the user
     # explicitly sets LMAXMIX in settings it will override this logic. Previously, this
@@ -951,10 +941,7 @@
     # investigation it was determined that this would lead to a significant difference
     # between SCF -> NonSCF even without Hubbard U enabled. Thanks to Andrew Rosen for
     # investigating and reporting.
-<<<<<<< HEAD
     blocks = [site.specie.block for site in structure]
-=======
->>>>>>> 98bbc0e0
     if "LMAXMIX" not in incar_settings:
         # contains f-electrons
         if "f" in blocks:
