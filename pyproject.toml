[build-system]
requires = ["setuptools >= 42", "versioningit ~= 1.0", "wheel"]
build-backend = "setuptools.build_meta"

[project]
name = "atomate2"
description = "atomate2 is a library of materials science workflows"
readme = "README.md"
keywords = ["automated", "dft", "high-throughput", "vasp", "workflow"]
license = { text = "modified BSD" }
authors = [{ name = "Alex Ganose", email = "alexganose@gmail.com" }]
dynamic = ["version"]
classifiers = [
    "Development Status :: 5 - Production/Stable",
    "Intended Audience :: Information Technology",
    "Intended Audience :: Science/Research",
    "Intended Audience :: System Administrators",
    "Operating System :: OS Independent",
    "Programming Language :: Python :: 3",
    "Programming Language :: Python :: 3.10",
    "Programming Language :: Python :: 3.8",
    "Programming Language :: Python :: 3.9",
    "Topic :: Other/Nonlisted Topic",
    "Topic :: Scientific/Engineering",
]
requires-python = ">=3.8"
dependencies = [
    "PyYAML",
    "click",
    "custodian>=2023.3.10",
    "emmet-core>=0.51.11",
    "jobflow>=0.1.11",
    "monty",
    "numpy",
    "pydantic",
    "pymatgen>=2023.1.9",
]

[project.optional-dependencies]
amset = ["amset>=0.4.15", "pydash"]
cclib = ["cclib"]
mp = ["mp-api>=0.27.5"]
phonons = ["phonopy>=1.10.8", "seekpath"]
lobster = ["lobsterpy>=0.3.0"]
defects = ["dscribe>=1.2.0", "pymatgen-analysis-defects>=2022.11.30"]
<<<<<<< HEAD
forcefields = ["chgnet==0.2.0", "matgl==0.8.0", "quippy-ase==0.9.14"]
=======
forcefields = ["chgnet==0.2.0", "matgl==0.8.2"]
>>>>>>> 36e791a9
docs = [
    "FireWorks==2.0.3",
    "autodoc_pydantic==1.9.0",
    "furo==2023.7.26",
    "ipython==8.14.0",
    "jsonschema[format]",
    "myst_parser==2.0.0",
    "numpydoc==1.5.0",
    "sphinx-copybutton==0.5.2",
    "sphinx_design==0.5.0",
]
dev = ["pre-commit>=2.12.1"]
tests = ["FireWorks==2.0.3", "pytest-cov==4.1.0", "pytest==7.4.0"]
strict = [
    "PyYAML==6.0.1",
    "cclib==1.7.2",
    "chgnet==0.2.0",
    "click==8.1.6",
    "custodian==2023.7.22",
    "dscribe==2.0.1",
    "emmet-core==0.60.1",
    "jobflow==0.1.11",
    "lobsterpy==0.3.0",
    "matgl==0.8.2",
    "monty==2023.8.8",
    "mp-api==0.33.3",
    "numpy",
    "phonopy==2.20.0",
    "pydantic==1.10.9",
    "pymatgen-analysis-defects==2023.7.31",
<<<<<<< HEAD
    "pymatgen==2023.5.31",
    "quippy-ase==0.9.14",
=======
    "pymatgen==2023.8.10",
>>>>>>> 36e791a9
    "seekpath==2.1.0",
    "typing-extensions==4.7.1",
]

[project.scripts]
atm = "atomate2.cli:cli"

[project.urls]
homepage = "https://materialsproject.github.io/atomate2/"
repository = "https://github.com/materialsproject/atomate2"
documentation = "https://materialsproject.github.io/atomate2/"
changelog = "https://github.com/materialsproject/atomate2/blob/main/CHANGELOG.md"

[tool.setuptools.package-data]
atomate2 = ["py.typed"]
"atomate2.vasp.sets" = ["*.yaml"]
"atomate2.cp2k.sets" = ["*.yaml"]
"atomate2.vasp.schemas.calc_types" = ["*.yaml"]
"atomate2.cp2k.schemas.calc_types" = ["*.yaml"]

[tool.versioningit.vcs]
method = "git"
default-tag = "0.0.1"

[tool.flake8]
max-line-length = 88
max-doc-length = 88
select = "C, E, F, W, B"
extend-ignore = "E203, W503, E501, F401, RST21"
min-python-version = "3.8.0"
docstring-convention = "numpy"
rst-roles = "class, func, ref, obj"

[tool.mypy]
ignore_missing_imports = true
no_strict_optional = true

[tool.pytest.ini_options]
filterwarnings = [
    "ignore:.*POTCAR.*:UserWarning",
    "ignore:.*input structure.*:UserWarning",
    "ignore:.*is not gzipped.*:UserWarning",
    "ignore:.*magmom.*:UserWarning",
    "ignore::DeprecationWarning",
]

[tool.coverage.run]
include = ["src/*"]
parallel = true
branch = true

[tool.coverage.paths]
source = ["src/"]

[tool.coverage.report]
skip_covered = true
show_missing = true
exclude_lines = [
    '^\s*@overload( |$)',
    '^\s*assert False(,|$)',
    'if typing.TYPE_CHECKING:',
]

[tool.ruff]
target-version = "py38"
select = [
    "B",    # flake8-bugbear
    "C4",   # flake8-comprehensions
    "D",    # pydocstyle
    "E",    # pycodestyle error
    "EXE",  # flake8-executable
    "F",    # pyflakes
    "FLY",  # flynt
    "I",    # isort
    "ICN",  # flake8-import-conventions
    "ISC",  # flake8-implicit-str-concat
    "PD",   # pandas-vet
    "PERF", # perflint
    "PIE",  # flake8-pie
    "PL",   # pylint
    "PT",   # flake8-pytest-style
    "PYI",  # flakes8-pyi
    "Q",    # flake8-quotes
    "RET",  # flake8-return
    "RSE",  # flake8-raise
    "RUF",  # Ruff-specific rules
    "SIM",  # flake8-simplify
    "SLOT", # flake8-slots
    "TCH",  # flake8-type-checking
    "TID",  # tidy imports
    "TID",  # flake8-tidy-imports
    "UP",   # pyupgrade
    "W",    # pycodestyle warning
    "YTT",  # flake8-2020
]
ignore = [
    "PD011",   # pandas-use-of-dot-values
    "PERF203", # try-except-in-loop
    "PLR",     # pylint-refactor
    "PT004",   # pytest-missing-fixture-name-underscore
    "PT006",   # pytest-parametrize-names-wrong-type
    "RUF013",  # implicit-optional
    # TODO remove PT011, pytest.raises() should always check err msg
    "PT011", # pytest-raises-too-broad
    "PT013", # pytest-incorrect-pytest-import
]
pydocstyle.convention = "numpy"
isort.known-first-party = ["atomate2"]

[tool.ruff.per-file-ignores]
"__init__.py" = ["F401"]
"**/tests/*" = ["D"]
# flake8-type-checking (TCH): things inside TYPE_CHECKING aren't available
#     at runtime and so can't be used by pydantic models
# flake8-future-annotations (FA): future annotations only work in pydantic models in python 3.10+
"**/schemas/*" = ["FA", "TCH"]<|MERGE_RESOLUTION|>--- conflicted
+++ resolved
@@ -43,11 +43,7 @@
 phonons = ["phonopy>=1.10.8", "seekpath"]
 lobster = ["lobsterpy>=0.3.0"]
 defects = ["dscribe>=1.2.0", "pymatgen-analysis-defects>=2022.11.30"]
-<<<<<<< HEAD
-forcefields = ["chgnet==0.2.0", "matgl==0.8.0", "quippy-ase==0.9.14"]
-=======
-forcefields = ["chgnet==0.2.0", "matgl==0.8.2"]
->>>>>>> 36e791a9
+forcefields = ["chgnet==0.2.0", "matgl==0.8.2", "quippy-ase==0.9.14"]
 docs = [
     "FireWorks==2.0.3",
     "autodoc_pydantic==1.9.0",
@@ -78,12 +74,8 @@
     "phonopy==2.20.0",
     "pydantic==1.10.9",
     "pymatgen-analysis-defects==2023.7.31",
-<<<<<<< HEAD
-    "pymatgen==2023.5.31",
+    "pymatgen==2023.8.10",
     "quippy-ase==0.9.14",
-=======
-    "pymatgen==2023.8.10",
->>>>>>> 36e791a9
     "seekpath==2.1.0",
     "typing-extensions==4.7.1",
 ]
